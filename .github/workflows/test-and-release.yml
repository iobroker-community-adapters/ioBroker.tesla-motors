name: Test and Release

# Run this job on all pushes and pull requests
# as well as tags with a semantic version
on:
  push:
    branches:
      - "master"
    tags:
      # normal versions
      - "v[0-9]+.[0-9]+.[0-9]+"
      # pre-releases
      - "v[0-9]+.[0-9]+.[0-9]+-**"
  pull_request: {}

jobs:
  # Performs quick checks before the expensive test runs
  check-and-lint:
    if: contains(github.event.head_commit.message, '[skip ci]') == false

    runs-on: ubuntu-latest

    steps:
      - uses: ioBroker/testing-action-check@v1
        with:
          node-version: "18.x"
          # Uncomment the following line if your adapter cannot be installed using 'npm ci'
          # install-command: 'npm install'
          lint: true

  # Runs adapter tests on all supported node versions and OSes
  adapter-tests:
    if: contains(github.event.head_commit.message, '[skip ci]') == false

    runs-on: ${{ matrix.os }}
    strategy:
      matrix:
<<<<<<< HEAD
        node-version: [18.x, 20.x, 16.x]
=======
        node-version: [16.x, 18.x, 20.x]
>>>>>>> bde9ce43
        os: [ubuntu-latest, windows-latest, macos-latest]

    steps:
      - uses: ioBroker/testing-action-adapter@v1
        with:
          node-version: ${{ matrix.node-version }}
          os: ${{ matrix.os }}
          # Uncomment the following line if your adapter cannot be installed using 'npm ci'
          # install-command: 'npm install'
# TODO: To enable automatic npm releases, create a token on npmjs.org
# Enter this token as a GitHub secret (with name NPM_TOKEN) in the repository options
# Then uncomment the following block:

  # Deploys the final package to NPM
  deploy:
    needs: [check-and-lint, adapter-tests]

    # Trigger this step only when a commit on any branch is tagged with a version number
    if: |
      contains(github.event.head_commit.message, '[skip ci]') == false &&
      github.event_name == 'push' &&
      startsWith(github.ref, 'refs/tags/v')

    runs-on: ubuntu-latest

    steps:
      - uses: ioBroker/testing-action-deploy@v1
        with:
          node-version: '14.x'
          # Uncomment the following line if your adapter cannot be installed using 'npm ci'
          # install-command: 'npm install'
          npm-token: ${{ secrets.NPM_TOKEN }}
          github-token: ${{ secrets.GITHUB_TOKEN }}

#          # When using Sentry for error reporting, Sentry can be informed about new releases
#          # To enable create a API-Token in Sentry (User settings, API keys)
#          # Enter this token as a GitHub secret (with name SENTRY_AUTH_TOKEN) in the repository options
#          # Then uncomment and customize the following block:
#          sentry: true
#          sentry-token: ${{ secrets.SENTRY_AUTH_TOKEN }}
#          sentry-project: "iobroker-device-watcher"
#          sentry-version-prefix: "iobroker.device-watcher"
#          # If your sentry project is linked to a GitHub repository, you can enable the following option
#          # sentry-github-integration: true<|MERGE_RESOLUTION|>--- conflicted
+++ resolved
@@ -35,11 +35,7 @@
     runs-on: ${{ matrix.os }}
     strategy:
       matrix:
-<<<<<<< HEAD
-        node-version: [18.x, 20.x, 16.x]
-=======
         node-version: [16.x, 18.x, 20.x]
->>>>>>> bde9ce43
         os: [ubuntu-latest, windows-latest, macos-latest]
 
     steps:
